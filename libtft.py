--- conflicted
+++ resolved
@@ -19,7 +19,6 @@
 #subparser for init
 argsp = argsubparsers.add_parser("init", help="Initialize a new empty tft repository.")
 argsp.add_argument("path", metavar="directory", nargs="?", default=".", help="Where to create the repository.")
-
 
 #subparser for hash-object
 argsp = argsubparsers.add_parser("hash-object", help="Compute object ID and optionally creates a blob from a file")
@@ -136,11 +135,9 @@
         """Stores the data in the blob."""
         self.blobdata = data
 
-<<<<<<< HEAD
 class GitTag(GitCommit):
     fmt = b'tag'    
       
-=======
 class GitTree(GitObject):
     fmt = b'tree'
     def serialize(self):
@@ -201,11 +198,9 @@
 def tree_leaf_sort_key(leaf):
     return leaf.path + ('' if leaf.path.startswith(b'10') else '/')
 
->>>>>>> 9ca4c8e3
 def repo_path(repo, *path): 
     """Compute path under repo's gitdir."""
     return os.path.join(repo.gitdir, *path)
-
 
 def repo_file(repo, *path, mkdir=False):
     """Same as repo_path, but create dirname(*path) if absent.  For
