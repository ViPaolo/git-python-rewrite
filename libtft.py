--- conflicted
+++ resolved
@@ -91,8 +91,7 @@
     
     def init(self):
         pass
-
-<<<<<<< HEAD
+      
 
 class GitCommit(GitObject):
     # Specify the object format as 'commit'
@@ -110,10 +109,7 @@
         """Serialize the commit's key-value list map (KVL) back into bytes."""
         return kvlm_serialize(self.kvlm)
 
-
-
-
-=======
+      
 class GitBlob(GitObject):
     # Blob format type
     fmt = b'blob'
@@ -126,7 +122,7 @@
         """Stores the data in the blob."""
         self.blobdata = data
       
->>>>>>> 73074a21
+      
 def repo_path(repo, *path): 
     """Compute path under repo's gitdir."""
     return os.path.join(repo.gitdir, *path)
