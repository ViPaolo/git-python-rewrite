--- conflicted
+++ resolved
@@ -27,19 +27,17 @@
 argsp.add_argument("-w", dest="write", action="store_true", help="Actually write the object into the database")
 argsp.add_argument("path", help="Read object from <file>")
 
-<<<<<<< HEAD
 #subparser for ls-tree
 argsp = argsubparsers.add_parser("ls-tree", help="Pretty-print a tree object.")
 argsp.add_argument("-r", dest="recursive", action="store_true", help="Recurse into sub-trees")
 argsp.add_argument("tree", help="A tree-ish object.")
-=======
+
 #subparser for log command
 argsp = argsubparsers.add_parser("log", help="Display history of a given commit.")
 argsp.add_argument("commit",
                    default="HEAD",
                    nargs="?",
                    help="Commit to start at.")
->>>>>>> 1ee374f2
 
 def main(argv=sys.argv[1:]):
     args = argparser.parse_args(argv)
