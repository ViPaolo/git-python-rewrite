import argparse
import collections
import configparser
from datetime import datetime
import grp, pwd
from fnmatch import fnmatch
import hashlib
from math import ceil
import os
import re
import sys
import zlib
from pathlib import Path

argparser = argparse.ArgumentParser(description="The stupidest version control")
argsubparsers = argparser.add_subparsers(title="Commands", dest="command")
argsubparsers.required = True

#subparser for init
argsp = argsubparsers.add_parser("init", help="Initialize a new empty tft repository.")
argsp.add_argument("path", metavar="directory", nargs="?", default=".", help="Where to create the repository.")

#subparser for hash-object
argsp = argsubparsers.add_parser("hash-object", help="Compute object ID and optionally creates a blob from a file")
argsp.add_argument("-t", metavar="type", dest="type", choices=["blob", "commit", "tag", "tree"], default="blob", help="Specify the type")
argsp.add_argument("-w", dest="write", action="store_true", help="Actually write the object into the database")
argsp.add_argument("path", help="Read object from <file>")

<<<<<<< HEAD
#subparser for rev-parse
argsp = argsubparsers.add_parser("rev-parse", help="Parse revision (or other objects) identifiers")
argsp.add_argument("--wyag-type", metavar="type", dest="type", 
                   choices=["blob", "commit", "tag", "tree"], 
                   default=None, help="Specify the expected type")
argsp.add_argument("name", help="The name to parse")
=======
#subparser for tag
argsp = argsubparsers.add_parser("tag",help="List and create tags")
argsp.add_argument("-a",action="store_true",dest="create_tag_object",help="Whether to create a tag object")
argsp.add_argument("name",nargs="?",help="The new tag's name")
argsp.add_argument("object",default="HEAD",nargs="?",help="The object the new tag will point to")

#subparser for show-ref
argsp = argsubparsers.add_parser("show-ref", help="List references in the current repository.")

#subparser for ls-tree
argsp = argsubparsers.add_parser("ls-tree", help="Pretty-print a tree object.")
argsp.add_argument("-r", dest="recursive", action="store_true", help="Recurse into sub-trees")
argsp.add_argument("tree", help="A tree-ish object.")

#subparser for log command
argsp = argsubparsers.add_parser("log", help="Display history of a given commit.")
argsp.add_argument("commit",
                   default="HEAD",
                   nargs="?",
                   help="Commit to start at.")
>>>>>>> 221032b3

def main(argv=sys.argv[1:]):
    args = argparser.parse_args(argv)
    match args.command:
        case "add"          : cmd_add(args)
        case "cat-file"     : cmd_cat_file(args)
        case "check-ignore" : cmd_check_ignore(args)
        case "checkout"     : cmd_checkout(args)
        case "commit"       : cmd_commit(args)
        case "hash-object"  : cmd_hash_object(args)
        case "init"         : cmd_init(args)
        case "log"          : cmd_log(args)
        case "ls-files"     : cmd_ls_files(args)
        case "ls-tree"      : cmd_ls_tree(args)
        case "rev-parse"    : cmd_rev_parse(args)
        case "rm"           : cmd_rm(args)
        case "show-ref"     : cmd_show_ref(args)
        case "status"       : cmd_status(args)
        case "tag"          : cmd_tag(args)
        case _              : print("Bad command.")\
        
class GitRepository(object):
    worktree = None
    gitdir = None
    conf = None

    def __init__(self, path, force=False):
        self.worktree = path
        self.gitdir = os.path.join(path, ".git")
        
        if not (force or os.path.isdir(self.gitdir)):
            raise Exception("Not a Git repository %s" % path)
        
        # Read configuration file in .git/config
        self.conf = configparser.ConfigParser()
        cf = repo_file(self, "config")

        if cf and os.path.exists(cf):
            self.conf.read([cf])
        elif not force:
            raise Exception("Configuration file missing")

        if not force:
            vers = int(self.conf.get("core", "repositoryformatversion"))
            if vers != 0:
                raise Exception("Unsupported repositoryformatversion %s" % vers)
                
                
class GitObject (object):

    def __init__(self, data=None):
        if data != None:
            self.deserialize(data)
        else:
            self.init()

    def serialize(self, repo):
        raise Exception("Unimplemented!")
    
    def deserialize(self, data):
        raise Exception("Unimplemented!")
    
    def init(self):
        pass
      

class GitCommit(GitObject):
    # Specify the object format as 'commit'
    fmt = b'commit'

    def __init__(self):
        # Initialize the commit object with an empty key-value list map (KVL)
        self.kvlm = {}

    def read_data(self, data):
        """Deserialize the data into a key-value list map (KVL)."""
        self.kvlm = kvlm_parse(data)

    def write_data(self):
        """Serialize the commit's key-value list map (KVL) back into bytes."""
        return kvlm_serialize(self.kvlm)

      
class GitBlob(GitObject):
    # Blob format type
    fmt = b'blob'

    def serialize(self):
        """Returns the blob data."""
        return self.blobdata

    def deserialize(self, data):
        """Stores the data in the blob."""
        self.blobdata = data

class GitTag(GitCommit):
    fmt = b'tag'    
      
class GitTree(GitObject):
    fmt = b'tree'
    def serialize(self):
        return tree_serialize(self)

    def deserialize(self, data):
        self.items = tree_parse(data)
    
    def init(self):
        self.items = list()

class GitTreeLeaf(object):
    def __init__(self, mode, path, sha):
        self.mode = mode
        self.path = path
        self.sha = sha

def tree_parse_one(raw, start=0):
    # Find the first space
    x = raw.find(b' ', start)
    assert x - start == 5 or x - start == 6
    # Read the mode
    mode = raw[start:x]
    if len(mode):
        mode = b' ' + mode
    # Find the NULL value
    y = raw.find(b'\x00', x)
    # Read the path
    path = raw[x + 1:y]

    # Read the sha
    sha = format(int.from_bytes(raw[y + 1:], 'big'), '040x')
    return y + 21, GitTreeLeaf(mode, path.decode('utf-8'), sha)

def tree_parse(raw):
    pos = 0
    max = len(raw)
    ret = list()
    while pos < max:
        pos, leaf = tree_parse_one(raw, pos)
        ret.append(leaf)

    return ret

def tree_serialize(obj):
    obj.items.sort(key=tree_leaf_sort_key)
    ret = b''
    for i in obj.items:
        ret += i.mode
        ret += b' '
        ret += i.path.encode('utf-8')
        ret += b'\x00'
        sha = int(i.sha, 16)
        ret += sha.to_bytes(20, 'big')
        
    return ret

def tree_leaf_sort_key(leaf):
    return leaf.path + ('' if leaf.path.startswith(b'10') else '/')

def repo_path(repo, *path): 
    """Compute path under repo's gitdir."""
    return os.path.join(repo.gitdir, *path)

def repo_file(repo, *path, mkdir=False):
    """Same as repo_path, but create dirname(*path) if absent.  For
example, repo_file(r, \"refs\", \"remotes\", \"origin\", \"HEAD\") will create
.git/refs/remotes/origin."""

    if repo_dir(repo, *path[:-1], mkdir=mkdir):
        return repo_path(repo, *path)


def repo_dir(repo, *path, mkdir=False):
    """Same as repo_path, but mkdir *path if absent if mkdir."""

    path = repo_path(repo, *path)

    if os.path.exists(path):
        if (os.path.isdir(path)):
            return path
        else:
            raise Exception("Not a directory %s" % path)

    if mkdir:
        os.makedirs(path)
        return path
    else:
        return None
    

def repo_default_config():
    ret = configparser.ConfigParser()

    ret.add_section("core")
    ret.set("core", "repositoryformatversion", "0")
    ret.set("core", "filemode", "false")
    ret.set("core", "bare", "false")

    return ret


def repo_create(path):
    """Create a new repository at path."""

    repo = GitRepository(path, True)

    # First, we make sure the path either doesn't exist or is an
    # empty dir.

    if os.path.exists(repo.worktree):
        if not os.path.isdir(repo.worktree):
            raise Exception ("%s is not a directory!" % path)
        if os.path.exists(repo.gitdir) and os.listdir(repo.gitdir):
            raise Exception("%s is not empty!" % path)
    else:
        os.makedirs(repo.worktree)

    assert repo_dir(repo, "branches", mkdir=True)
    assert repo_dir(repo, "objects", mkdir=True)
    assert repo_dir(repo, "refs", "tags", mkdir=True)
    assert repo_dir(repo, "refs", "heads", mkdir=True)

    # .git/description
    with open(repo_file(repo, "description"), "w") as f:
        f.write("Unnamed repository; edit this file 'description' to name the repository.\n")

    # .git/HEAD
    with open(repo_file(repo, "HEAD"), "w") as f:
        f.write("ref: refs/heads/master\n")

    with open(repo_file(repo, "config"), "w") as f:
        config = repo_default_config()
        config.write(f)

    return repo

def repo_find(path=".", required=True):
    """"
    Finds the root of the current repository.
    """
    #gets the real path resolving symlinks
    path = Path(path).resolve()

    #check if the path contains the .git directory
    path_to_check = path.joinpath(".git")
    if path_to_check.is_dir():
        return GitObject(path)

    #if it doesn't try to get the parent directory of path
    parent = path.joinpath("..").resolve()

    #if parent directory corresponds to the path it means we've reached the base directory. Git repository isn't found
    if parent == path:
        if required:
            raise Exception("No tft Repository found.")
        else:
            return None

    #otherwise we'll do this again with the parent directory
    return repo_find(parent, required)

  
def object_read(repo, sha):

    #read file .git/objects where first two are the directory name, the rest as the file name 
    path = repo_file(repo, "objects", sha[0:2], sha[2:])

    if not os.path.isfile(path):
        return None

    with open (path, "rb") as f:
        raw = zlib.decompress(f.read())

        # Read object type "commit", "tree", "blob", "tag"
        x = raw.find(b' ')
        fmt = raw[0:x]

        # Read and validate object size
        y = raw.find(b'\x00', x)
        size = int(raw[x:y].decode("ascii"))
        if size != len(raw)-y-1:
            raise Exception("Malformed object {0}: bad length".format(sha))

        # Pick the correct constructor depending on the type read above
        match fmt:
            case b'commit' : c=GitCommit
            case b'tree'   : c=GitTree
            case b'tag'    : c=GitTag
            case b'blob'   : c=GitBlob
            case _:
                raise Exception("Unknown type {0} for object {1}".format(fmt.decode("ascii"), sha))

        # Construct and return an instance of the corresponding Git object type
        return c(raw[y+1:])

def object_hash(fd, fmt, repo=None):
    """Hash object, writing it to repo if provided."""
    data = fd.read()

    # Choose constructor according to fmt argument
    match fmt:
        case b'commit' : obj=GitCommit(data)
        case b'tree'   : obj=GitTree(data)
        case b'tag'    : obj=GitTag(data)
        case b'blob'   : obj=GitBlob(data)
        case _: raise Exception("Unknown type %s!" % fmt)

    return object_write(obj, repo)
      
def object_write(obj, repo=None):
    # Serialize object data
    data = obj.serialize()
    # Add header to serialized data
    result = obj.fmt + b' ' + str(len(data)).encode() + b'\x00' + data
    # Compute hash
    sha = hashlib.sha1(result).hexdigest()

    if repo:
        # Compute path
        path=repo_file(repo, "objects", sha[0:2], sha[2:], mkdir=True)

        #Extra check before writing
        if not os.path.exists(path):
            with open(path, 'wb') as f:
                # Compress and write
                f.write(zlib.compress(result))
    return sha
 
def object_find(repo, name, fmt=None, follow=True):
    sha = object_resolve(repo, name)

    if not sha:
        raise Exception("No such reference {0}.".format(name))

    if len(sha) > 1:
        raise Exception("Ambiguous reference {0}: Candidates are:\n - {1}.".format(name,  "\n - ".join(sha)))
    
    sha = sha[0]

    if not fmt:
        return sha

    while True:
        obj = object_read(repo, sha)
        if obj.fmt == fmt:
            return sha
        if not follow:
            return None
        sha = obj.oid

        if obj.fmt == b'tag':
            sha = obj.kvlm[b'object'].decode("ascii")
        elif obj.fmt == b'commit' and fmt == b'tree':
            sha = obj.kvlm[b'tree'].decode("ascii")
        else:
            return None
  
<<<<<<< HEAD
def object_resolve(repo, name):
    candidates = list()
    hashRe = re.compile(b'^[0-9A-Fa-f]{4,40}$') # Hex string matcher
  
    if not name.strip(): # Empty string
        return None
    
    if name == "HEAD": # HEAD case
        return [ ref_resolve(repo, "HEAD") ]

    if hashRe.match(name):# Short or long hash
        name = name.lower()
        prefix = name[0:2]
        path = repo_dir(repo, "objects", prefix)

        if path:
            rem = name[2:]
            for f in os.listdir(path):
                if f.startswith(rem):
                    candidates.append(prefix + f)

    as_tag = ref_resolve(repo, "refs/tags/" + name)
    if as_tag: # Ref case
        candidates.append(as_tag)
    
    as_branch = ref_resolve(repo, "refs/heads/" + name)
    if as_branch: # Branch case
        candidates.append(as_branch)
    return candidates

=======
>>>>>>> 221032b3
def kvlm_parse(raw, start=0, dct=None):
    # dct initialization
    if not dct:
        dct = collections.OrderedDict()

    # Find the next space and the next newline
    spc = raw.find(b' ', start)
    nl = raw.find(b'\n', start)

    # BASE CASE : newline appears before a space or there is no space
    if (spc < 0) or (nl < spc):
        assert nl == start
        dct[None] = raw[start+1:]
        return dct

    # RECURSIVE CASE : we read a key-value pair and then recurse for the next   
    key = raw[start:spc]

    # Find the end of the value
    end = start
    while True:
        end = raw.find(b'\n', end+1)
        if raw[end+1] != ord(' '): 
            break

    # Grab the value and drop the leading space on continuation lines
    value = raw[spc+1:end].replace(b'\n ', b'\n')

    # Don't overwrite existing data contents
    if key in dct:
        if type(dct[key]) == list:
            dct[key].append(value)
        else:
            dct[key] = [ dct[key], value ]
    else:
        dct[key]=value

    # Recursive call to parse the rest of the data
    return kvlm_parse(raw, start=end+1, dct=dct)

def ref_resolve(repo, ref):
    path = repo_file(repo, ref)

    if not os.path.isfile(path):
        return None

    with open(path, 'r') as fp:
        data = fp.read()[:-1]

    if data.startswith("ref: "):
        return ref_resolve(repo, data[5:])
    else:
        return data

def ref_list(repo, path=None):
    if not path:
        path = repo_dir(repo, "refs")
    ret = collections.OrderedDict()

    for f in sorted(os.listdir(path)):
        can = os.path.join(path, f)
        if os.path.isdir(can):
            ret[f] = ref_list(repo, can)
        else:
            ret[f] = ref_resolve(repo, can)

    return ret

def show_ref(repo, refs, with_hash=True, prefix=''):
    for name, val in refs.items():
        if type(val) == str:
            print("{0}{1}{2}".format(
                val + " " if with_hash else "",
                prefix + "/" if prefix else "",
                name))
        else:
            show_ref(repo, val, with_hash, prefix=f"{prefix}{"/" if prefix else ""}{name}")

def kvlm_serialize(kvlm):
    res = b''

    # Output fields
    for key in kvlm.keys():
        # Skip the message itself
        if key == None: continue

        val = kvlm[key]
        # Normalize to a list
        if type(val) != list:
            val = [ val ]

        # Serialize each value
        for v in val:
            res += key + b' ' + (v.replace(b'\n', b'\n ')) + b'\n'

    # Append message
    res += b'\n' + kvlm[None] + b'\n'

    return res
  
def ls_tree(repo, ref, recursive=None, prefix=''):
    obj = object_read(repo, object_find(repo, ref, fmt=b'tree'))
    for item in obj.items:
        type = item.mode[0:(1 if len(item.mode) == 5 else 2)]
        match (type):
            case '04': type = 'tree'
            case '10': type = 'blob'
            case '12': type = 'blob'
            case '16': type = 'blob'
            case _: raise Exception("Unknown type %s!" % type)
        if not (recursive and type == 'tree'):
            print("{0} {1} {2}\t{3}".format(
                "0" * (6 - len(item.mode)) + item.mode.decode("ascii"), type,
                item.sha,
                os.path.join(prefix, item.path)))
        else:
            ls_tree(repo, item.sha, recursive, prefix=os.path.join(prefix, item.path))

def cat_file(repo, obj, fmt=None):
    obj = object_read(repo, object_find(repo, obj, fmt=fmt))
    sys.stdout.buffer.write(obj.serialize())
     
#Bride functions
def cmd_init(args):
    """Bridge function to initialize a new repository."""
    repo_create(args.path)

def cmd_log(args):
    repo = repo_find()

    print("digraph wyaglog{")
    print("  node[shape=rect]")
    log_graphviz(repo, object_find(repo, args.commit), set())
    print("}")

def log_graphviz(repo, sha, seen):

    if sha in seen:
        return
    seen.add(sha)

    commit = object_read(repo, sha)
    short_hash = sha[0:8]
    message = commit.kvlm[None].decode("utf8").strip()
    message = message.replace("\\", "\\\\")
    message = message.replace("\"", "\\\"")

    if "\n" in message: # Keep only the first line
        message = message[:message.index("\n")]

    print("  c_{0} [label=\"{1}: {2}\"]".format(sha, sha[0:7], message))
    assert commit.fmt==b'commit'

    if not b'parent' in commit.kvlm.keys():
        # Base case: the initial commit.
        return

    parents = commit.kvlm[b'parent']

    if type(parents) != list:
        parents = [ parents ]

    for p in parents:
        p = p.decode("ascii")
        print ("  c_{0} -> c_{1};".format(sha, p))
        log_graphviz(repo, p, seen)

def cmd_hash_object(args):
    """Bridge function to compute the hash-name of object and optionally create the blob"""
    if args.write:
        repo = repo_find()
    else:
        repo = None

    with open(args.path, "rb") as fd:
        sha = object_hash(fd, args.type.encode(), repo)
        print(sha)

<<<<<<< HEAD
def cmd_rev_parse(args):
    """Bridge function to parse a revision."""
    fmt = args.type.encode() if args.type else None

    repo = repo_find()
    print(object_find(repo, args.name, fmt, follow=True))
=======
def cmd_tag(args):
    repo = repo_find()
    # If the user provided a name for a new tag
    if args.name:
        # Call tag_create function to create the new tag in the repository
        tag_create(repo,args.name, args.object, type="object" if args.create_tag_object else "ref")  
    # If the user did not provide a name for a new tag
    else:
        # Get the list of references (refs) in the repository
        refs = ref_list(repo)
        # Show the list of tags without their respective hashes
        show_ref(repo, refs["tags"], with_hash=False)

def tag_create(repo, name, ref, create_tag_object=False):
    # get the GitObject from the object reference
    sha = object_find(repo, ref)
    if create_tag_object:
        # create tag object (commit)
        tag = GitTag(repo)
        # Initialize the key-value list map for the tag object
        tag.kvlm = collections.OrderedDict()
        tag.kvlm[b'object'] = sha.encode()
        tag.kvlm[b'type'] = b'commit'
        tag.kvlm[b'tag'] = name.encode() #the user give the name
        tag.kvlm[b'tagger'] = b'Wyag <tft@example.com>'
        tag.kvlm[None] = b"A tag generated by tft, which won't let you customize the message!"
        tag_sha = object_write(tag)
        # Create a reference to the tag object in the repository
        ref_create(repo, "tags/" + name, tag_sha)
    else:
        # create lightweight tag (ref)
        ref_create(repo, "tags/" + name, sha)

def ref_create(repo, ref_name, sha):
    with open(repo_file(repo, "refs/" + ref_name), 'w') as fp:
        fp.write(sha + "\n")

def cmd_show_ref(args):
    """Bridge function to show a reference."""
    repo = repo_find()
    refs = ref_list(repo)
    show_ref(repo, refs, prefix="refs")

def cmd_ls_tree(args):
    """Bridge function to list the contents of a tree object."""
    repo = repo_find()
    ls_tree(repo, args.tree, args.recursive)
>>>>>>> 221032b3
<|MERGE_RESOLUTION|>--- conflicted
+++ resolved
@@ -26,14 +26,13 @@
 argsp.add_argument("-w", dest="write", action="store_true", help="Actually write the object into the database")
 argsp.add_argument("path", help="Read object from <file>")
 
-<<<<<<< HEAD
 #subparser for rev-parse
 argsp = argsubparsers.add_parser("rev-parse", help="Parse revision (or other objects) identifiers")
 argsp.add_argument("--wyag-type", metavar="type", dest="type", 
                    choices=["blob", "commit", "tag", "tree"], 
                    default=None, help="Specify the expected type")
 argsp.add_argument("name", help="The name to parse")
-=======
+
 #subparser for tag
 argsp = argsubparsers.add_parser("tag",help="List and create tags")
 argsp.add_argument("-a",action="store_true",dest="create_tag_object",help="Whether to create a tag object")
@@ -54,7 +53,6 @@
                    default="HEAD",
                    nargs="?",
                    help="Commit to start at.")
->>>>>>> 221032b3
 
 def main(argv=sys.argv[1:]):
     args = argparser.parse_args(argv)
@@ -411,7 +409,6 @@
         else:
             return None
   
-<<<<<<< HEAD
 def object_resolve(repo, name):
     candidates = list()
     hashRe = re.compile(b'^[0-9A-Fa-f]{4,40}$') # Hex string matcher
@@ -442,8 +439,6 @@
         candidates.append(as_branch)
     return candidates
 
-=======
->>>>>>> 221032b3
 def kvlm_parse(raw, start=0, dct=None):
     # dct initialization
     if not dct:
@@ -622,14 +617,13 @@
         sha = object_hash(fd, args.type.encode(), repo)
         print(sha)
 
-<<<<<<< HEAD
 def cmd_rev_parse(args):
     """Bridge function to parse a revision."""
     fmt = args.type.encode() if args.type else None
 
     repo = repo_find()
     print(object_find(repo, args.name, fmt, follow=True))
-=======
+
 def cmd_tag(args):
     repo = repo_find()
     # If the user provided a name for a new tag
@@ -676,5 +670,4 @@
 def cmd_ls_tree(args):
     """Bridge function to list the contents of a tree object."""
     repo = repo_find()
-    ls_tree(repo, args.tree, args.recursive)
->>>>>>> 221032b3
+    ls_tree(repo, args.tree, args.recursive)