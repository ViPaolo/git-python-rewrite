import argparse
import collections
import configparser
from datetime import datetime
import grp, pwd
from fnmatch import fnmatch
import hashlib
from math import ceil
import os
import re
import sys
import zlib
from pathlib import Path

argparser = argparse.ArgumentParser(description="The stupidest version control")
argsubparsers = argparser.add_subparsers(title="Commands", dest="command")
argsubparsers.required = True

#subparser for init
argsp = argsubparsers.add_parser("init", help="Initialize a new empty tft repository.")
argsp.add_argument("path", metavar="directory", nargs="?", default=".", help="Where to create the repository.")


#subparser for hash-object
argsp = argsubparsers.add_parser("hash-object", help="Compute object ID and optionally creates a blob from a file")
argsp.add_argument("-t", metavar="type", dest="type", choices=["blob", "commit", "tag", "tree"], default="blob", help="Specify the type")
argsp.add_argument("-w", dest="write", action="store_true", help="Actually write the object into the database")
argsp.add_argument("path", help="Read object from <file>")


def main(argv=sys.argv[1:]):
    args = argparser.parse_args(argv)
    match args.command:
        case "add"          : cmd_add(args)
        case "cat-file"     : cmd_cat_file(args)
        case "check-ignore" : cmd_check_ignore(args)
        case "checkout"     : cmd_checkout(args)
        case "commit"       : cmd_commit(args)
        case "hash-object"  : cmd_hash_object(args)
        case "init"         : cmd_init(args)
        case "log"          : cmd_log(args)
        case "ls-files"     : cmd_ls_files(args)
        case "ls-tree"      : cmd_ls_tree(args)
        case "rev-parse"    : cmd_rev_parse(args)
        case "rm"           : cmd_rm(args)
        case "show-ref"     : cmd_show_ref(args)
        case "status"       : cmd_status(args)
        case "tag"          : cmd_tag(args)
        case _              : print("Bad command.")\
        
class GitRepository(object):
    worktree = None
    gitdir = None
    conf = None

    def __init__(self, path, force=False):
        self.worktree = path
        self.gitdir = os.path.join(path, ".git")
        
        if not (force or os.path.isdir(self.gitdir)):
            raise Exception("Not a Git repository %s" % path)
        
        # Read configuration file in .git/config
        self.conf = configparser.ConfigParser()
        cf = repo_file(self, "config")

        if cf and os.path.exists(cf):
            self.conf.read([cf])
        elif not force:
            raise Exception("Configuration file missing")

        if not force:
            vers = int(self.conf.get("core", "repositoryformatversion"))
            if vers != 0:
                raise Exception("Unsupported repositoryformatversion %s" % vers)
                
                
class GitObject (object):

    def __init__(self, data=None):
        if data != None:
            self.deserialize(data)
        else:
            self.init()

    def serialize(self, repo):
        raise Exception("Unimplemented!")
    
    def deserialize(self, data):
        raise Exception("Unimplemented!")
    
    def init(self):
        pass

class GitBlob(GitObject):
    # Blob format type
    fmt = b'blob'

    def serialize(self):
        """Returns the blob data."""
        return self.blobdata

    def deserialize(self, data):
        """Stores the data in the blob."""
        self.blobdata = data
      
def repo_path(repo, *path): 
    """Compute path under repo's gitdir."""
    return os.path.join(repo.gitdir, *path)


def repo_file(repo, *path, mkdir=False):
    """Same as repo_path, but create dirname(*path) if absent.  For
example, repo_file(r, \"refs\", \"remotes\", \"origin\", \"HEAD\") will create
.git/refs/remotes/origin."""

    if repo_dir(repo, *path[:-1], mkdir=mkdir):
        return repo_path(repo, *path)


def repo_dir(repo, *path, mkdir=False):
    """Same as repo_path, but mkdir *path if absent if mkdir."""

    path = repo_path(repo, *path)

    if os.path.exists(path):
        if (os.path.isdir(path)):
            return path
        else:
            raise Exception("Not a directory %s" % path)

    if mkdir:
        os.makedirs(path)
        return path
    else:
        return None
    

def repo_default_config():
    ret = configparser.ConfigParser()

    ret.add_section("core")
    ret.set("core", "repositoryformatversion", "0")
    ret.set("core", "filemode", "false")
    ret.set("core", "bare", "false")

    return ret


def repo_create(path):
    """Create a new repository at path."""

    repo = GitRepository(path, True)

    # First, we make sure the path either doesn't exist or is an
    # empty dir.

    if os.path.exists(repo.worktree):
        if not os.path.isdir(repo.worktree):
            raise Exception ("%s is not a directory!" % path)
        if os.path.exists(repo.gitdir) and os.listdir(repo.gitdir):
            raise Exception("%s is not empty!" % path)
    else:
        os.makedirs(repo.worktree)

    assert repo_dir(repo, "branches", mkdir=True)
    assert repo_dir(repo, "objects", mkdir=True)
    assert repo_dir(repo, "refs", "tags", mkdir=True)
    assert repo_dir(repo, "refs", "heads", mkdir=True)

    # .git/description
    with open(repo_file(repo, "description"), "w") as f:
        f.write("Unnamed repository; edit this file 'description' to name the repository.\n")

    # .git/HEAD
    with open(repo_file(repo, "HEAD"), "w") as f:
        f.write("ref: refs/heads/master\n")

    with open(repo_file(repo, "config"), "w") as f:
        config = repo_default_config()
        config.write(f)

    return repo

def repo_find(path=".", required=True):
    """"
    Finds the root of the current repository.
    """
    #gets the real path resolving symlinks
    path = Path(path).resolve()

    #check if the path contains the .git directory
    path_to_check = path.joinpath(".git")
    if path_to_check.is_dir():
        return GitObject(path)

    #if it doesn't try to get the parent directory of path
    parent = path.joinpath("..").resolve()

    #if parent directory corresponds to the path it means we've reached the base directory. Git repository isn't found
    if parent == path:
        if required:
            raise Exception("No tft Repository found.")
        else:
            return None

    #otherwise we'll do this again with the parent directory
    return repo_find(parent, required)

  
def object_read(repo, sha):

    #read file .git/objects where first two are the directory name, the rest as the file name 
    path = repo_file(repo, "objects", sha[0:2], sha[2:])

    if not os.path.isfile(path):
        return None

    with open (path, "rb") as f:
        raw = zlib.decompress(f.read())

        # Read object type "commit", "tree", "blob", "tag"
        x = raw.find(b' ')
        fmt = raw[0:x]

        # Read and validate object size
        y = raw.find(b'\x00', x)
        size = int(raw[x:y].decode("ascii"))
        if size != len(raw)-y-1:
            raise Exception("Malformed object {0}: bad length".format(sha))

        # Pick the correct constructor depending on the type read above
        match fmt:
            case b'commit' : c=GitCommit
            case b'tree'   : c=GitTree
            case b'tag'    : c=GitTag
            case b'blob'   : c=GitBlob
            case _:
                raise Exception("Unknown type {0} for object {1}".format(fmt.decode("ascii"), sha))

        # Construct and return an instance of the corresponding Git object type
        return c(raw[y+1:])

def object_hash(fd, fmt, repo=None):
    """Hash object, writing it to repo if provided."""
    data = fd.read()

    # Choose constructor according to fmt argument
    match fmt:
        case b'commit' : obj=GitCommit(data)
        case b'tree'   : obj=GitTree(data)
        case b'tag'    : obj=GitTag(data)
        case b'blob'   : obj=GitBlob(data)
        case _: raise Exception("Unknown type %s!" % fmt)

    return object_write(obj, repo)
      
def object_write(obj, repo=None):
    # Serialize object data
    data = obj.serialize()
    # Add header to serialized data
    result = obj.fmt + b' ' + str(len(data)).encode() + b'\x00' + data
    # Compute hash
    sha = hashlib.sha1(result).hexdigest()

    if repo:
        # Compute path
        path=repo_file(repo, "objects", sha[0:2], sha[2:], mkdir=True)

        #Extra check before writing
        if not os.path.exists(path):
            with open(path, 'wb') as f:
                # Compress and write
                f.write(zlib.compress(result))
    return sha
 
def object_find(repo, name, fmt=None, follow=True):
    """Just temporary, will implement this fully soon"""
    return name
  
  
def cat_file(repo, obj, fmt=None):
    obj = object_read(repo, object_find(repo, obj, fmt=fmt))
    sys.stdout.buffer.write(obj.serialize())
     
#Bride functions
def cmd_init(args):
    """Bridge function to initialize a new repository."""
    repo_create(args.path)


<<<<<<< HEAD
def kvlm_parse(raw, start=0, dct=None):
    # dct initialization
    if not dct:
        dct = collections.OrderedDict()

    # Find the next space and the next newline
    spc = raw.find(b' ', start)
    nl = raw.find(b'\n', start)

    # BASE CASE : newline appears before a space or there is no space
    if (spc < 0) or (nl < spc):
        assert nl == start
        dct[None] = raw[start+1:]
        return dct

    # RECURSIVE CASE : we read a key-value pair and then recurse for the next   
    key = raw[start:spc]

    # Find the end of the value
    end = start
    while True:
        end = raw.find(b'\n', end+1)
        if raw[end+1] != ord(' '): 
            break

    # Grab the value and drop the leading space on continuation lines
    value = raw[spc+1:end].replace(b'\n ', b'\n')

    # Don't overwrite existing data contents
    if key in dct:
        if type(dct[key]) == list:
            dct[key].append(value)
        else:
            dct[key] = [ dct[key], value ]
    else:
        dct[key]=value

    # Recursive call to parse the rest of the data
    return kvlm_parse(raw, start=end+1, dct=dct)


def kvlm_serialize(kvlm):
    res = b''

    # Output fields
    for key in kvlm.keys():
        # Skip the message itself
        if key == None: continue

        val = kvlm[key]
        # Normalize to a list
        if type(val) != list:
            val = [ val ]

        # Serialize each value
        for v in val:
            res += key + b' ' + (v.replace(b'\n', b'\n ')) + b'\n'

    # Append message
    res += b'\n' + kvlm[None] + b'\n'

    return res
=======
def cmd_hash_object(args):
    """Bridge function to compute the hash-name of object and optionally create the blob"""
    if args.write:
        repo = repo_find()
    else:
        repo = None

    with open(args.path, "rb") as fd:
        sha = object_hash(fd, args.type.encode(), repo)
        print(sha)
>>>>>>> 6bc667b6
<|MERGE_RESOLUTION|>--- conflicted
+++ resolved
@@ -279,6 +279,69 @@
     return name
   
   
+def kvlm_parse(raw, start=0, dct=None):
+    # dct initialization
+    if not dct:
+        dct = collections.OrderedDict()
+
+    # Find the next space and the next newline
+    spc = raw.find(b' ', start)
+    nl = raw.find(b'\n', start)
+
+    # BASE CASE : newline appears before a space or there is no space
+    if (spc < 0) or (nl < spc):
+        assert nl == start
+        dct[None] = raw[start+1:]
+        return dct
+
+    # RECURSIVE CASE : we read a key-value pair and then recurse for the next   
+    key = raw[start:spc]
+
+    # Find the end of the value
+    end = start
+    while True:
+        end = raw.find(b'\n', end+1)
+        if raw[end+1] != ord(' '): 
+            break
+
+    # Grab the value and drop the leading space on continuation lines
+    value = raw[spc+1:end].replace(b'\n ', b'\n')
+
+    # Don't overwrite existing data contents
+    if key in dct:
+        if type(dct[key]) == list:
+            dct[key].append(value)
+        else:
+            dct[key] = [ dct[key], value ]
+    else:
+        dct[key]=value
+
+    # Recursive call to parse the rest of the data
+    return kvlm_parse(raw, start=end+1, dct=dct)
+
+
+def kvlm_serialize(kvlm):
+    res = b''
+
+    # Output fields
+    for key in kvlm.keys():
+        # Skip the message itself
+        if key == None: continue
+
+        val = kvlm[key]
+        # Normalize to a list
+        if type(val) != list:
+            val = [ val ]
+
+        # Serialize each value
+        for v in val:
+            res += key + b' ' + (v.replace(b'\n', b'\n ')) + b'\n'
+
+    # Append message
+    res += b'\n' + kvlm[None] + b'\n'
+
+    return res
+  
 def cat_file(repo, obj, fmt=None):
     obj = object_read(repo, object_find(repo, obj, fmt=fmt))
     sys.stdout.buffer.write(obj.serialize())
@@ -288,71 +351,6 @@
     """Bridge function to initialize a new repository."""
     repo_create(args.path)
 
-
-<<<<<<< HEAD
-def kvlm_parse(raw, start=0, dct=None):
-    # dct initialization
-    if not dct:
-        dct = collections.OrderedDict()
-
-    # Find the next space and the next newline
-    spc = raw.find(b' ', start)
-    nl = raw.find(b'\n', start)
-
-    # BASE CASE : newline appears before a space or there is no space
-    if (spc < 0) or (nl < spc):
-        assert nl == start
-        dct[None] = raw[start+1:]
-        return dct
-
-    # RECURSIVE CASE : we read a key-value pair and then recurse for the next   
-    key = raw[start:spc]
-
-    # Find the end of the value
-    end = start
-    while True:
-        end = raw.find(b'\n', end+1)
-        if raw[end+1] != ord(' '): 
-            break
-
-    # Grab the value and drop the leading space on continuation lines
-    value = raw[spc+1:end].replace(b'\n ', b'\n')
-
-    # Don't overwrite existing data contents
-    if key in dct:
-        if type(dct[key]) == list:
-            dct[key].append(value)
-        else:
-            dct[key] = [ dct[key], value ]
-    else:
-        dct[key]=value
-
-    # Recursive call to parse the rest of the data
-    return kvlm_parse(raw, start=end+1, dct=dct)
-
-
-def kvlm_serialize(kvlm):
-    res = b''
-
-    # Output fields
-    for key in kvlm.keys():
-        # Skip the message itself
-        if key == None: continue
-
-        val = kvlm[key]
-        # Normalize to a list
-        if type(val) != list:
-            val = [ val ]
-
-        # Serialize each value
-        for v in val:
-            res += key + b' ' + (v.replace(b'\n', b'\n ')) + b'\n'
-
-    # Append message
-    res += b'\n' + kvlm[None] + b'\n'
-
-    return res
-=======
 def cmd_hash_object(args):
     """Bridge function to compute the hash-name of object and optionally create the blob"""
     if args.write:
@@ -362,5 +360,4 @@
 
     with open(args.path, "rb") as fd:
         sha = object_hash(fd, args.type.encode(), repo)
-        print(sha)
->>>>>>> 6bc667b6
+        print(sha)