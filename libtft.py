--- conflicted
+++ resolved
@@ -204,6 +204,7 @@
     #otherwise we'll do this again with the parent directory
     return repo_find(parent, required)
 
+  
 def object_read(repo, sha):
 
     #read file .git/objects where first two are the directory name, the rest as the file name 
@@ -237,17 +238,6 @@
         # Construct and return an instance of the corresponding Git object type
         return c(raw[y+1:])
 
-<<<<<<< HEAD
-def cat_file(repo, obj, fmt=None):
-    obj = object_read(repo, object_find(repo, obj, fmt=fmt))
-    sys.stdout.buffer.write(obj.serialize())
-
-def object_find(repo, name, fmt=None, follow=True):
-    """Just temporary, will implement this fully soon"""
-    return name
-      
-=======
-
 def object_write(obj, repo=None):
     # Serialize object data
     data = obj.serialize()
@@ -266,8 +256,15 @@
                 # Compress and write
                 f.write(zlib.compress(result))
     return sha
-
->>>>>>> 29928dde
+ 
+def object_find(repo, name, fmt=None, follow=True):
+    """Just temporary, will implement this fully soon"""
+    return name
+  
+  
+def cat_file(repo, obj, fmt=None):
+    obj = object_read(repo, object_find(repo, obj, fmt=fmt))
+    sys.stdout.buffer.write(obj.serialize())
      
 #Bride functions
 def cmd_init(args):
